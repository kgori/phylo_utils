--- conflicted
+++ resolved
@@ -13,11 +13,6 @@
                 include_dirs = [numpy.get_include()],
                )
 
-<<<<<<< HEAD
-print(find_packages())
-
-=======
->>>>>>> 085db0a7
 setup(cmdclass={'build_ext':build_ext},
       name="phylo_utils",
       author='Kevin Gori',
